Metadata-Version: 2.4
Name: sentinela
Version: 0.1.0
Summary: Coletor modular de notícias em portais com MongoDB
Author: Sentinela
Requires-Python: >=3.10
Description-Content-Type: text/markdown
Requires-Dist: requests>=2.31
Requires-Dist: beautifulsoup4>=4.12
Requires-Dist: pymongo>=4.6
Requires-Dist: fastapi>=0.111
Requires-Dist: uvicorn[standard]>=0.29
Requires-Dist: sse-starlette>=2.0
Requires-Dist: python-dotenv>=1.0
Requires-Dist: httpx>=0.27
Provides-Extra: dev
<<<<<<< HEAD
Requires-Dist: pytest>=7.4; extra == "dev"
=======
Requires-Dist: pytest>=7.4; extra == "dev"

# Sentinela

Projeto Python modularizado para raspagem de dados em portais de notícia seguindo princípios SOLID e orientação a objetos. O projeto permite cadastrar portais com seletores CSS personalizados, coletar notícias em intervalos de datas e persistir o resultado em um banco MongoDB.

## Arquitetura

A solução foi organizada em camadas para favorecer separação de responsabilidades:

- **Domain**: entidades (`Portal`, `Article`), objetos de valor (`Selector`) e contratos de repositório.
- **Application**: serviços de caso de uso (`PortalRegistrationService`, `NewsCollectorService`).
- **Infrastructure**: implementação de scraping com Requests + BeautifulSoup, repositórios MongoDB e construção do container de dependências.
- **API**: camada REST construída com FastAPI expondo operações de cadastro de portais, coleta e consulta de notícias.

Essa separação facilita a substituição de componentes (por exemplo, outro banco de dados ou motor de scraping) sem alterar as camadas superiores.

## Requisitos

- Python 3.11+
- MongoDB acessível (padrão `mongodb://localhost:27017` e banco `sentinela`)
- Dependências Python listadas em `pyproject.toml`

Configure a conexão com MongoDB através das variáveis de ambiente:

```bash
export MONGO_URI="mongodb://localhost:27017"
export MONGO_DATABASE="sentinela"
```

## Instalação

Crie um ambiente virtual e instale o pacote em modo editável:

```bash
python -m venv .venv
source .venv/bin/activate
pip install -e .
```

## CLI (`sentinela-cli`)

Após a instalação, o utilitário de linha de comando `sentinela-cli` fica disponível para registrar portais, executar coletas e consultar artigos diretamente do terminal. Consulte a [documentação detalhada](docs/cli.md) para exemplos, opções e variáveis de ambiente suportadas.

## Executando a API

## Serviço de Extração

O microserviço de extração (`sentinela.services.extraction`) consome notícias publicadas para identificar pessoas e cidades mencionadas. Após instalar o pacote execute um dos comandos abaixo:

```bash
sentinela-extraction-api   # expõe rotas REST (/enqueue, /process, /results)
sentinela-extraction-worker # executa processamento contínuo por lotes
```

Configure `NER_VERSION`, `GAZETTEER_VERSION` e `EXTRACTION_GAZETTEER_PATH` para controlar reprocessamentos e catálogo de cidades. A coleta de notícias (`sentinela-news-api`) notifica automaticamente o worker usando o `PendingNewsQueue`, e os resultados ficam disponíveis na API de publicações via `/enriched/articles`.


Após instalar o pacote, inicie a API REST com o comando:

```bash
sentinela-api
```

O serviço utiliza o FastAPI e fica disponível por padrão em `http://127.0.0.1:8000`. A documentação interativa pode ser acessada em `http://127.0.0.1:8000/docs`.

### Cadastro de portal (`POST /portals`)

Envie o corpo JSON com a configuração do portal:

```bash
curl -X POST http://127.0.0.1:8000/portals \
  -H "Content-Type: application/json" \
  -d '{
        "name": "Noticias Exemplo",
        "base_url": "https://www.exemplo.com",
        "listing_path_template": "/arquivo/{date}",
        "selectors": {
          "listing_article": {"query": "article.card"},
          "listing_title": {"query": "h2 a"},
          "listing_url": {"query": "h2 a", "attribute": "href"},
          "listing_summary": {"query": "p.resumo"},
          "article_content": {"query": "div.conteudo"},
          "article_date": {"query": "time", "attribute": "datetime"}
        }
      }'
```

### Listagem de portais (`GET /portals`)

```bash
curl http://127.0.0.1:8000/portals
```

### Coleta de notícias (`POST /collect`)

```bash
curl -X POST http://127.0.0.1:8000/collect \
  -H "Content-Type: application/json" \
  -d '{"portal": "Noticias Exemplo", "start_date": "2024-05-01", "end_date": "2024-05-03"}'
```

### Consulta de artigos (`GET /articles`)

```bash
curl "http://127.0.0.1:8000/articles?portal=Noticias%20Exemplo&start_date=2024-05-01&end_date=2024-05-03"
```

As respostas são retornadas em JSON, incluindo o conteúdo completo e a data de publicação das notícias.

## Testes

Os testes (quando houver) podem ser executados com:

```bash
pytest
```

## Extensão

- Substitua `RequestsSoupScraper` por outra implementação de `Scraper` caso necessite Selenium ou outro motor.
- Crie uma implementação alternativa de repositório para persistir em outros bancos respeitando os contratos do domínio.
>>>>>>> 29254085
<|MERGE_RESOLUTION|>--- conflicted
+++ resolved
@@ -14,9 +14,6 @@
 Requires-Dist: python-dotenv>=1.0
 Requires-Dist: httpx>=0.27
 Provides-Extra: dev
-<<<<<<< HEAD
-Requires-Dist: pytest>=7.4; extra == "dev"
-=======
 Requires-Dist: pytest>=7.4; extra == "dev"
 
 # Sentinela
@@ -139,4 +136,3 @@
 
 - Substitua `RequestsSoupScraper` por outra implementação de `Scraper` caso necessite Selenium ou outro motor.
 - Crie uma implementação alternativa de repositório para persistir em outros bancos respeitando os contratos do domínio.
->>>>>>> 29254085
