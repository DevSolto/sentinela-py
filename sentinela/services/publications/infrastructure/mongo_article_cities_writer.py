"""Adapter responsible for synchronizing article cities in MongoDB."""
from __future__ import annotations

from pymongo.collection import Collection

from typing import Mapping

from sentinela.domain.entities.article import CityMention
from sentinela.extraction.models import ArticleCitiesWriter


class MongoArticleCitiesWriter(ArticleCitiesWriter):
    """Updates the list of cities associated with an article document."""

    def __init__(self, collection: Collection) -> None:
        self._collection = collection

    def update_article_cities(
        self,
        url: str,
        cities: tuple[CityMention, ...],
        *,
        portal: str | None = None,
        metadata: Mapping[str, object] | None = None,
    ) -> None:
        criteria = {"url": url}
        if portal:
            criteria["portal_name"] = portal
<<<<<<< HEAD
        filtered_cities = tuple(mention for mention in cities if mention.city_id)
        serialized_cities = [mention.to_mapping() for mention in filtered_cities]
=======
        serialized_cities = [mention.to_mapping() for mention in cities]
>>>>>>> 8681ad63
        update: dict[str, object] = {"$set": {"cities": serialized_cities}}
        if metadata is not None:
            update["$set"]["cities_extraction"] = dict(metadata)
        else:
            update.setdefault("$unset", {})["cities_extraction"] = ""
        self._collection.update_many(
            criteria,
            update,
        )


__all__ = ["MongoArticleCitiesWriter"]<|MERGE_RESOLUTION|>--- conflicted
+++ resolved
@@ -26,12 +26,7 @@
         criteria = {"url": url}
         if portal:
             criteria["portal_name"] = portal
-<<<<<<< HEAD
-        filtered_cities = tuple(mention for mention in cities if mention.city_id)
-        serialized_cities = [mention.to_mapping() for mention in filtered_cities]
-=======
         serialized_cities = [mention.to_mapping() for mention in cities]
->>>>>>> 8681ad63
         update: dict[str, object] = {"$set": {"cities": serialized_cities}}
         if metadata is not None:
             update["$set"]["cities_extraction"] = dict(metadata)
