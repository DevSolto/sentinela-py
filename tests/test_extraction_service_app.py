from datetime import datetime, timezone
from types import SimpleNamespace
from typing import Any
from urllib.parse import quote

from fastapi import FastAPI
from fastapi.testclient import TestClient

from sentinela.domain import Article, CityMention
from sentinela.extraction import CityGazetteer, CityRecord, NewsDocument
from sentinela.extraction.models import EntitySpan
from sentinela.services.extraction import (
    ExtractionConfig,
    build_extraction_container,
    create_app,
    notify_news_ready,
)
from sentinela.services.extraction.adapters import ExtractionResultStore, PendingNewsQueue
from sentinela.services.publications import PublicationsContainer
from sentinela.services.publications.api import include_routes
from sentinela.services.publications.application import ArticleQueryService
from sentinela.services.publications.domain import Article as PublicationsArticle
from sentinela.services.publications.infrastructure import (
    MongoArticleCitiesWriter,
    MongoArticleReadRepository,
    MongoArticleRepository,
)


_SAMPLE_TEXT = "Maria Silva esteve em Florianópolis-SC acompanhada da comitiva."


class FakeNER:
    def __init__(self, spans: list[EntitySpan]):
        self._spans = spans

    def analyze(self, text: str):
        for span in self._spans:
            yield span


class FakeCursor:
    def __init__(self, documents: list[dict[str, Any]]):
        self._documents = documents

    def sort(self, key: str, direction: int):
        reverse = direction < 0
        self._documents.sort(key=lambda doc: doc.get(key), reverse=reverse)
        return self

    def __iter__(self):
        return iter(self._documents)


class FakeCollection:
    def __init__(self):
        self._documents: list[dict[str, Any]] = []

    @property
    def documents(self) -> list[dict[str, Any]]:
        return self._documents

    def create_index(self, *args, **kwargs) -> None:
        return None

    def insert_many(self, documents: list[dict[str, Any]], ordered: bool = False):
        for document in documents:
            self._documents.append(document.copy())

    def count_documents(self, criteria: dict[str, Any], limit: int = 0) -> int:
        count = sum(1 for doc in self._documents if _matches(doc, criteria))
        if limit == 1:
            return 1 if count else 0
        return count

    def find(self, criteria: dict[str, Any]):
        matched = [doc.copy() for doc in self._documents if _matches(doc, criteria)]
        return FakeCursor(matched)

    def update_many(self, criteria: dict[str, Any], update: dict[str, Any]):
        modified = 0
        for document in self._documents:
            if _matches(document, criteria):
                for key, value in update.get("$set", {}).items():
                    document[key] = value
                modified += 1
        return SimpleNamespace(modified_count=modified)


def _align_datetime(reference: datetime | None, value: datetime | None) -> tuple[datetime | None, datetime | None]:
    if reference is None or value is None:
        return reference, value
    if reference.tzinfo and value.tzinfo is None:
        value = value.replace(tzinfo=reference.tzinfo)
    elif value.tzinfo and reference.tzinfo is None:
        reference = reference.replace(tzinfo=value.tzinfo)
    return reference, value


def _matches(document: dict[str, Any], criteria: dict[str, Any]) -> bool:
    if not criteria:
        return True
    for key, expected in criteria.items():
        if key == "$and":
            clauses = expected if isinstance(expected, list) else [expected]
            if not all(_matches(document, clause) for clause in clauses):
                return False
            continue
        if key == "$or":
            clauses = expected if isinstance(expected, list) else [expected]
            if not any(_matches(document, clause) for clause in clauses):
                return False
            continue
        if key == "published_at" and isinstance(expected, dict):
            value = document.get("published_at")
            lower = expected.get("$gte")
            upper = expected.get("$lte")
            if isinstance(lower, datetime) and isinstance(value, datetime):
                lower, value = _align_datetime(lower, value)
            if lower and value < lower:
                return False
            if isinstance(upper, datetime) and isinstance(value, datetime):
                upper, value = _align_datetime(upper, value)
            if upper and value > upper:
                return False
            continue
        if key == "cities":
            if not _match_cities(document.get("cities"), expected):
                return False
            continue
        if "." in key:
            if not _match_dotted(document, key.split("."), expected):
                return False
            continue
        value = document.get(key)
        if isinstance(expected, dict):
            if not isinstance(value, dict) or not _matches(value, expected):
                return False
            continue
        if value != expected:
            return False
    return True


def _match_dotted(document: Any, parts: list[str], expected: Any) -> bool:
    if not parts:
        return _compare_value(document, expected)
    head, *tail = parts
    if isinstance(document, list):
        return any(_match_dotted(item, parts, expected) for item in document)
    if isinstance(document, dict):
        if head == "cities":
            return _match_city_path(document.get("cities"), tail, expected)
        return _match_dotted(document.get(head), tail, expected)
    return False


def _match_city_path(value: Any, parts: list[str], expected: Any) -> bool:
    if not parts:
        return _compare_value(value, expected)
    if isinstance(value, list):
        return any(_match_city_path(item, parts, expected) for item in value)
    if not isinstance(value, dict):
        return False
    head, *tail = parts
    if head == "identifier":
        candidates = [
            value.get("identifier"),
            value.get("city_id"),
            value.get("ibge_id"),
            value.get("id"),
            value.get("label"),
            value.get("name"),
            value.get("nome"),
        ]
        if not tail:
            return any(_compare_value(candidate, expected) for candidate in candidates)
        return any(
            _match_city_path(candidate, tail, expected) for candidate in candidates if candidate
        )
    return _match_city_path(value.get(head), tail, expected)


def _match_cities(value: Any, expected: Any) -> bool:
    if not value:
        return False
    if isinstance(value, list):
        return any(_match_cities(item, expected) for item in value)
    if isinstance(value, dict):
        candidates = [
            value.get("identifier"),
            value.get("city_id"),
            value.get("ibge_id"),
            value.get("id"),
            value.get("label"),
            value.get("name"),
            value.get("nome"),
        ]
        return any(_compare_value(candidate, expected) for candidate in candidates)
    return _compare_value(value, expected)


def _compare_value(value: Any, expected: Any) -> bool:
    if value is None:
        return False
    if isinstance(value, list):
        return any(_compare_value(item, expected) for item in value)
    return str(value) == str(expected)


def _build_container(
    article_cities_writer=None,
    *,
    spans: list[EntitySpan] | None = None,
    gazetteer_records: list[CityRecord] | None = None,
) -> tuple:
    queue = PendingNewsQueue()
    store = ExtractionResultStore()
    records = gazetteer_records or [
        CityRecord(id="4205407", name="Florianópolis", uf="SC", alt_names=("Floripa",))
    ]
    gazetteer = CityGazetteer(records)
    ner_spans = spans or [
        EntitySpan(label="PERSON", text="Maria Silva", start=0, end=11, score=0.9, method="test"),
        EntitySpan(
            label="LOC",
            text="Florianópolis",
            start=_SAMPLE_TEXT.index("Florianópolis"),
            end=_SAMPLE_TEXT.index("Florianópolis") + len("Florianópolis"),
            score=0.8,
            method="test",
        ),
    ]
    config = ExtractionConfig(
        ner_version="ner-1",
        gazetteer_version="gaz-1",
        batch_size=5,
        ner_engine=FakeNER(ner_spans),
        gazetteer=gazetteer,
        queue=queue,
        result_store=store,
    )
    config.article_cities_writer = article_cities_writer
    container = build_extraction_container(config)
    return container, queue, store


def _sample_document() -> NewsDocument:
    return NewsDocument(
        url="https://example.com/news/1",
        title="Maria Silva visitou Florianópolis",
        body=_SAMPLE_TEXT,
        published_at=datetime(2024, 5, 12, tzinfo=timezone.utc),
        source="Diário", 
    )


def test_queue_processing_records_results():
    container, queue, store = _build_container()
    document = _sample_document()
    queue.enqueue(document)

    result = container.service.process_next_batch()

    assert result.processed == 1
    enriched = store.get(document.url)
    assert enriched is not None
    assert enriched.ner_version == "ner-1"
    assert enriched.people and enriched.people[0].canonical_name == "Maria Silva"
    assert enriched.cities and enriched.cities[0].city_id == "4205407"


def test_extraction_api_flow_and_publications_endpoint():
    container, queue, store = _build_container()
    config = container.config
    config.queue = queue
    config.result_store = store
    config.ner_engine = container.ner_engine
    config.gazetteer = container.gazetteer

    app = create_app(config)
    client = TestClient(app)

    payload = {
        "url": "https://example.com/news/1",
        "title": "Maria Silva visitou Florianópolis",
        "content": _SAMPLE_TEXT,
        "published_at": "2024-05-12T00:00:00+00:00",
        "source": "Diário",
    }
    enqueue_response = client.post("/enqueue", json=payload)
    assert enqueue_response.status_code == 200
    assert enqueue_response.json() == {"queued": 1}

    process_response = client.post("/process")
    assert process_response.status_code == 200
    body = process_response.json()
    assert body["processed"] == 1
    assert body["errors"] == []

    encoded_url = quote(payload["url"], safe="")
    result_response = client.get(f"/results/{encoded_url}")
    assert result_response.status_code == 200
    data = result_response.json()
    assert data["people"][0]["canonical_name"] == "Maria Silva"
    assert data["cities"][0]["city_id"] == "4205407"

    article = Article(
        portal_name="Diário",
        title=payload["title"],
        url=payload["url"],
        content=payload["content"],
        summary=None,
        published_at=datetime(2024, 5, 12, tzinfo=timezone.utc),
        cities=tuple(),
    )
    notify_news_ready([article])
    assert queue.queued_count() >= 1

    publications_app = FastAPI()
    dummy_container = PublicationsContainer(
        article_repository=SimpleNamespace(),
        query_service=SimpleNamespace(list_articles=lambda *args, **kwargs: []),
        extraction_store=store,
        article_cities_writer=SimpleNamespace(
            update_article_cities=lambda *args, **kwargs: None
        ),
    )
    include_routes(publications_app, dummy_container)
    publications_client = TestClient(publications_app)
    enriched_response = publications_client.get("/enriched/articles")
    assert enriched_response.status_code == 200
    enriched_body = enriched_response.json()
    assert enriched_body and enriched_body[0]["url"] == payload["url"]

    enriched_detail = publications_client.get(f"/enriched/articles/{encoded_url}")
    assert enriched_detail.status_code == 200


def test_entity_extraction_updates_article_cities_in_mongo_collection():
    collection = FakeCollection()
    repository = MongoArticleRepository(collection)
    writer = MongoArticleCitiesWriter(collection)

    article = PublicationsArticle(
        portal_name="Diário",
        title="Maria Silva visitou Florianópolis",
        url="https://example.com/news/1",
        content=_SAMPLE_TEXT,
        published_at=datetime(2024, 5, 12, tzinfo=timezone.utc),
        cities=(),
    )
    repository.save_many([article])

    container, queue, _ = _build_container(article_cities_writer=writer)
    document = _sample_document()
    queue.enqueue(document)

    result = container.service.process_next_batch()

    assert result.processed == 1
    stored = collection.documents[0]
    assert stored["url"] == article.url
    assert any(city.get("ibge_id") == "4205407" for city in stored["cities"])
<<<<<<< HEAD


def test_entity_extraction_clears_article_cities_without_resolved_matches():
    collection = FakeCollection()
    repository = MongoArticleRepository(collection)
    writer = MongoArticleCitiesWriter(collection)

    article = PublicationsArticle(
        portal_name="Diário",
        title="Notícia antiga",
        url="https://example.com/news/sem-cidades",
        content="Conteúdo original",
        published_at=datetime(2024, 5, 10, tzinfo=timezone.utc),
        cities=(
            CityMention(
                identifier="Cidade Antiga",
                label="Cidade Antiga",
                occurrences=2,
                sources=("regex",),
            ),
        ),
    )
    repository.save_many([article])

    spans = [
        EntitySpan(label="PERSON", text="Maria Silva", start=0, end=11, score=0.9, method="test")
    ]
    document = NewsDocument(
        url=article.url,
        title="Maria Silva participou de reunião",
        body="Maria Silva participou de reunião virtual sobre educação.",
        published_at=datetime(2024, 5, 12, tzinfo=timezone.utc),
        source=article.portal_name,
    )

    container, queue, _ = _build_container(
        article_cities_writer=writer,
        spans=spans,
        gazetteer_records=[],
    )
    queue.enqueue(document)

    result = container.service.process_next_batch()

    assert result.processed == 1
    stored = collection.documents[0]
    assert stored["cities"] == []
=======
>>>>>>> 8681ad63


def test_publications_api_filters_articles_by_city_after_extraction():
    collection = FakeCollection()
    repository = MongoArticleRepository(collection)
    writer = MongoArticleCitiesWriter(collection)
    reader = MongoArticleReadRepository(collection)
    query_service = ArticleQueryService(reader)

    base_published_at = datetime(2024, 5, 12, tzinfo=timezone.utc)
    tracked_article = PublicationsArticle(
        portal_name="Diário",
        title="Maria Silva visitou Florianópolis",
        url="https://example.com/news/1",
        content=_SAMPLE_TEXT,
        published_at=base_published_at,
        cities=(),
    )
    other_article = PublicationsArticle(
        portal_name="Diário",
        title="Outra notícia",
        url="https://example.com/news/2",
        content="Conteúdo diverso",
        published_at=base_published_at.replace(day=13),
        cities=(CityMention(identifier="3550308", city_id="3550308"),),
    )
    repository.save_many([tracked_article, other_article])

    container, queue, store = _build_container(article_cities_writer=writer)
    queue.enqueue(_sample_document())
    container.service.process_next_batch()

    publications_app = FastAPI()
    container_deps = PublicationsContainer(
        article_repository=repository,
        query_service=query_service,
        extraction_store=store,
        article_cities_writer=writer,
        article_reader=reader,
    )
    include_routes(publications_app, container_deps)
    client = TestClient(publications_app)

    response_filtered = client.get(
        "/articles",
        params={
            "portal": "Diário",
            "start_date": "2024-05-10",
            "end_date": "2024-05-20",
            "city": "4205407",
        },
    )
    assert response_filtered.status_code == 200
    filtered_body = response_filtered.json()
    assert [article["url"] for article in filtered_body] == [tracked_article.url]
    assert any(
        (city.get("city_id") or city.get("identifier")) == "4205407"
        for city in filtered_body[0]["cities"]
        )

    response_all = client.get(
        "/articles",
        params={
            "portal": "Diário",
            "start_date": "2024-05-10",
            "end_date": "2024-05-20",
        },
    )
    assert response_all.status_code == 200
    all_urls = {article["url"] for article in response_all.json()}
    assert all_urls == {tracked_article.url, other_article.url}<|MERGE_RESOLUTION|>--- conflicted
+++ resolved
@@ -362,56 +362,6 @@
     stored = collection.documents[0]
     assert stored["url"] == article.url
     assert any(city.get("ibge_id") == "4205407" for city in stored["cities"])
-<<<<<<< HEAD
-
-
-def test_entity_extraction_clears_article_cities_without_resolved_matches():
-    collection = FakeCollection()
-    repository = MongoArticleRepository(collection)
-    writer = MongoArticleCitiesWriter(collection)
-
-    article = PublicationsArticle(
-        portal_name="Diário",
-        title="Notícia antiga",
-        url="https://example.com/news/sem-cidades",
-        content="Conteúdo original",
-        published_at=datetime(2024, 5, 10, tzinfo=timezone.utc),
-        cities=(
-            CityMention(
-                identifier="Cidade Antiga",
-                label="Cidade Antiga",
-                occurrences=2,
-                sources=("regex",),
-            ),
-        ),
-    )
-    repository.save_many([article])
-
-    spans = [
-        EntitySpan(label="PERSON", text="Maria Silva", start=0, end=11, score=0.9, method="test")
-    ]
-    document = NewsDocument(
-        url=article.url,
-        title="Maria Silva participou de reunião",
-        body="Maria Silva participou de reunião virtual sobre educação.",
-        published_at=datetime(2024, 5, 12, tzinfo=timezone.utc),
-        source=article.portal_name,
-    )
-
-    container, queue, _ = _build_container(
-        article_cities_writer=writer,
-        spans=spans,
-        gazetteer_records=[],
-    )
-    queue.enqueue(document)
-
-    result = container.service.process_next_batch()
-
-    assert result.processed == 1
-    stored = collection.documents[0]
-    assert stored["cities"] == []
-=======
->>>>>>> 8681ad63
 
 
 def test_publications_api_filters_articles_by_city_after_extraction():
